--- conflicted
+++ resolved
@@ -266,11 +266,7 @@
     def _transform(self, test_features, test_confounds):
         """Actual deconfounding of the test features"""
 
-<<<<<<< HEAD
-        check_is_fitted(self, ['model_', 'n_features_'])
-=======
         check_is_fitted(self, ('model_', 'n_features_'))
->>>>>>> 6591dacc
         test_features = check_array(test_features, accept_sparse=True)
 
         if test_features.shape[1] != self.n_features_:
